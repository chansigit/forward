# forward

## What is this?

Forward sets up an sbatch script on sherlock and port forwards it back to your local machine! 

Useful for jupyter notebook and tensorboard, amongst other things.

## Setup
For interested users, a few tutorials are provided:

 - [sherlock jupyter](https://vsoch.github.io/lessons/sherlock-jupyter/) 
 - [sherlock tensorflow](https://vsoch.github.io/lessons/jupyter-tensorflow/)
 - [sherlock singularity jupyter](https://vsoch.github.io/lessons/sherlock-singularity)

Brief instructions are also documented in this README. Note that if you use a Singularity container,
you don't need to set up a password on Sherlock (it will be generated for you on the fly).

### Clone the Repository
Clone this repository to your local machine.

You will then need to create a parameter file.  To do so, follow the prompts at:

`bash setup.sh`

You can always edit params.sh later to change these configuration options. 

#### Parameters

 - **PARTITION** If you intend to use a GPU (e.g., [sbatches/py2-tensorflow.sbatch](sbatches/py2-tensorflow.sbatch) the name of the PARTITION variable should be "gpu."

If you want to modify the partition flag to have a different gpu setup (other than `--partition gpu --gres gpu:1`) then you should set this **entire** string for the partition variable.

### SSH config

You will also need to at the minimum configure your ssh to recognize sherlock as
a valid host.  We have provided a [hosts folder](hosts)  for helper scripts that will generate
recommended ssh configuration snippets to put in your `~/.ssh/config` file. Based
on the name of the folder, you can intuit that the configuration depends on the cluster
host. Here is how you can generate this configuration for Sherlock:

```bash
bash hosts/sherlock_ssh.sh
```
```
Host sherlock
    User put_your_username_here
    Hostname sh-ln01.stanford.edu
    GSSAPIDelegateCredentials yes
    GSSAPIAuthentication yes
    ControlMaster auto
    ControlPersist yes
    ControlPath ~/.ssh/%l%r@%h:%p
```

Using these options can reduce the number of times you need to authenticate. If you
don't have a file in the location `~/.ssh/config` then you can generate it programatically:

```bash
bash hosts/sherlock_ssh.sh >> ~/.ssh/config
```

Do not run this command if there is content in the file that you might overwrite! 
One downside is that you will be foregoing sherlock's load
balancing since you need to be connecting to the same login machine at each
step.

### Notebook password

If you have not set up notebook authentication before, you will need to set a
password via `jupyter notebook password` on sherlock.  Make sure to pick a
secure password!


## Usage

To start a jupyter notebook in a specific directory:

`bash start.sh jupyter /path/to/dir`

To start a jupyter notebook with tensorflow in a specific directory:

`bash start.sh py2-tensorflow /path/to/dir`

If you want a GPU node, make sure your partition is set to "gpu." 

To start a jupyter notebook (via a Singularity container!) in a specific directory:

`bash start.sh singularity-jupyter /path/to/dir`

Want to create your own Singularity jupyter container? Use [repo2docker](https://www.github.com/jupyter/repo2docker) and then specify the container URI at the end:

`bash start.sh singularity.jupyter /path/to/dir <container>`

You can also run a general singularity container!

`bash start.sh singularity /path/to/dir <container>`

To start tensorboard in a specific directory (careful here and not recommended, as is not password protected):

`bash start.sh start /path/to/dir`

To stop the running jupyter notebook server:

`bash end.sh jupyter`

If the sbatch job is still running, but your port forwarding stopped (e.g. if
your computer went to sleep), you can resume with:

`bash resume.sh jupyter`

<<<<<<< HEAD

=======
>>>>>>> ad19808c
## Debugging
Along with some good debugging notes [here](https://vsoch.github.io/lessons/jupyter-tensorflow#debugging), common errors are below.

### Connection refused after start.sh finished

Sometimes you can get connection refused messages after the script has started
up.  Just wait up to a minute and then refresh the opened web page, and this
should fix the issue.

### Terminal Hangs when after start.sh

Sometimes when you have changes in your network, you would need to reauthenticate.
In the same way you might get a login issue here, usually opening a new shell resolves 
the hangup.

### Terminal Hangs on "== Checking for previous notebook =="

This is the same bug as above - this command specifically is capturing output into
a variable, so if it hangs longer than 5-10 seconds, it's likely hit the password 
prompt and would hang indefinitely. If you issue a standard command that will
re-prompt for your password in the terminal session, you should fix the issue.

```bash
$ ssh sherlock pwd
```

## I ended a script, but can't start

As you would kill a job on Sherlock and see some delay for the node to come down, the
same can be try here! Try waiting 20-30 seconds to give the node time to exit, and try again.


## How do I contribute?

First, please read the [contributing docs](CONTRIBUTING.md). Generally, you will want to:

 - fork the repository to your username
 - clone your fork
 - checkout a new branch for your feature, commit and push
 - add your name to the CONTRIBUTORS.md
 - issue a pull request!

## Adding new sbatch scripts

You can add more sbatch scripts by putting them in the sbatches directory.<|MERGE_RESOLUTION|>--- conflicted
+++ resolved
@@ -109,10 +109,6 @@
 
 `bash resume.sh jupyter`
 
-<<<<<<< HEAD
-
-=======
->>>>>>> ad19808c
 ## Debugging
 Along with some good debugging notes [here](https://vsoch.github.io/lessons/jupyter-tensorflow#debugging), common errors are below.
 
